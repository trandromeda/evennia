"""
Webclient based on websockets.

This implements a webclient with WebSockets (http://en.wikipedia.org/wiki/WebSocket)
by use of the autobahn-python package's implementation (https://github.com/crossbario/autobahn-python).
It is used together with evennia/web/media/javascript/evennia_websocket_webclient.js.

All data coming into the webclient is in the form of valid JSON on the form

`["inputfunc_name", [args], {kwarg}]`

which represents an "inputfunc" to be called on the Evennia side with *args, **kwargs.
The most common inputfunc is "text", which takes just the text input
from the command line and interprets it as an Evennia Command: `["text", ["look"], {}]`

"""
import re
import json
import html
from django.conf import settings
from evennia.utils.utils import mod_import, class_from_module
from evennia.utils.ansi import parse_ansi
from evennia.utils.text2html import parse_html
from autobahn.twisted.websocket import WebSocketServerProtocol
from autobahn.exception import Disconnected

_RE_SCREENREADER_REGEX = re.compile(
    r"%s" % settings.SCREENREADER_REGEX_STRIP, re.DOTALL + re.MULTILINE
)
_CLIENT_SESSIONS = mod_import(settings.SESSION_ENGINE).SessionStore
_UPSTREAM_IPS = settings.UPSTREAM_IPS

# Status Code 1000: Normal Closure
#   called when the connection was closed through JavaScript
CLOSE_NORMAL = WebSocketServerProtocol.CLOSE_STATUS_CODE_NORMAL

# Status Code 1001: Going Away
#   called when the browser is navigating away from the page
GOING_AWAY = WebSocketServerProtocol.CLOSE_STATUS_CODE_GOING_AWAY

<<<<<<< HEAD
_BASE_SESSION_CLASS = class_from_module(settings.BASE_SESSION_CLASS)
=======
STATE_CLOSING = WebSocketServerProtocol.STATE_CLOSING
>>>>>>> a3b1a98b


class WebSocketClient(WebSocketServerProtocol, _BASE_SESSION_CLASS):
    """
    Implements the server-side of the Websocket connection.
    """

    # nonce value, used to prevent the webclient from erasing the
    # webclient_authenticated_uid value of csession on disconnect
    nonce = None

    def __init__(self, *args, **kwargs):
        super().__init__(*args, **kwargs)
        self.protocol_key = "webclient/websocket"

    def get_client_session(self):
        """
        Get the Client browser session (used for auto-login based on browser session)

        Returns:
            csession (ClientSession): This is a django-specific internal representation
                of the browser session.

        """
        try:
            self.csessid = self.http_request_uri.split("?", 1)[1]
        except IndexError:
            # this may happen for custom webclients not caring for the
            # browser session.
            self.csessid = None
            return None
        except AttributeError:
            from evennia.utils import logger

            self.csessid = None
            logger.log_trace(str(self))
            return None
        if self.csessid:
            return _CLIENT_SESSIONS(session_key=self.csessid)

    def onOpen(self):
        """
        This is called when the WebSocket connection is fully established.

        """
        client_address = self.transport.client
        client_address = client_address[0] if client_address else None

        if client_address in _UPSTREAM_IPS and "x-forwarded-for" in self.http_headers:
            addresses = [x.strip() for x in self.http_headers["x-forwarded-for"].split(",")]
            addresses.reverse()

            for addr in addresses:
                if addr not in _UPSTREAM_IPS:
                    client_address = addr
                    break

        self.init_session("websocket", client_address, self.factory.sessionhandler)

        csession = self.get_client_session()  # this sets self.csessid
        csessid = self.csessid
        uid = csession and csession.get("webclient_authenticated_uid", None)
        nonce = csession and csession.get("webclient_authenticated_nonce", 0)
        if uid:
            # the client session is already logged in.
            self.uid = uid
            self.nonce = nonce
            self.logged_in = True

            for old_session in self.sessionhandler.sessions_from_csessid(csessid):
                if (
                    hasattr(old_session, "websocket_close_code")
                    and old_session.websocket_close_code != CLOSE_NORMAL
                ):
                    # if we have old sessions with the same csession, they are remnants
                    self.sessid = old_session.sessid
                    self.sessionhandler.disconnect(old_session)

        # watch for dead links
        self.transport.setTcpKeepAlive(1)
        # actually do the connection
        self.sessionhandler.connect(self)

    def disconnect(self, reason=None):
        """
        Generic hook for the engine to call in order to
        disconnect this protocol.

        Args:
            reason (str or None): Motivation for the disconnection.

        """
        csession = self.get_client_session()

        if csession:
            # if the nonce is different, webclient_authenticated_uid has been
            # set *before* this disconnect (disconnect called after a new client
            # connects, which occurs in some 'fast' browsers like Google Chrome
            # and Mobile Safari)
            if csession.get("webclient_authenticated_nonce", None) == self.nonce:
                csession["webclient_authenticated_uid"] = None
                csession["webclient_authenticated_nonce"] = 0
                csession.save()
            self.logged_in = False

        self.sessionhandler.disconnect(self)
        # autobahn-python:
        # 1000 for a normal close, 1001 if the browser window is closed,
        # 3000-4999 for app. specific,
        # in case anyone wants to expose this functionality later.
        #
        # sendClose() under autobahn/websocket/interfaces.py
        ret = self.sendClose(CLOSE_NORMAL, reason)

    def onClose(self, wasClean, code=None, reason=None):
        """
        This is executed when the connection is lost for whatever
        reason. it can also be called directly, from the disconnect
        method.

        Args:
            wasClean (bool): ``True`` if the WebSocket was closed cleanly.
            code (int or None): Close status as sent by the WebSocket peer.
            reason (str or None): Close reason as sent by the WebSocket peer.

        """
        if code == CLOSE_NORMAL or code == GOING_AWAY:
            self.disconnect(reason)
        else:
            self.websocket_close_code = code

    def onMessage(self, payload, isBinary):
        """
        Callback fired when a complete WebSocket message was received.

        Args:
            payload (bytes): The WebSocket message received.
            isBinary (bool): Flag indicating whether payload is binary or
                             UTF-8 encoded text.

        """
        cmdarray = json.loads(str(payload, "utf-8"))
        if cmdarray:
            self.data_in(**{cmdarray[0]: [cmdarray[1], cmdarray[2]]})

    def sendLine(self, line):
        """
        Send data to client.

        Args:
            line (str): Text to send.

        """
        try:
            return self.sendMessage(line.encode())
        except Disconnected:
            # this can happen on an unclean close of certain browsers.
            # it means this link is actually already closed.
            self.disconnect(reason="Browser already closed.")

    def at_login(self):
        csession = self.get_client_session()
        if csession:
            csession["webclient_authenticated_uid"] = self.uid
            csession.save()

    def data_in(self, **kwargs):
        """
        Data User > Evennia.

        Args:
            text (str): Incoming text.
            kwargs (any): Options from protocol.

        Notes:
            At initilization, the client will send the special
            'csessid' command to identify its browser session hash
            with the Evennia side.

            The websocket client will also pass 'websocket_close' command
            to report that the client has been closed and that the
            session should be disconnected.

            Both those commands are parsed and extracted already at
            this point.

        """
        if "websocket_close" in kwargs:
            self.disconnect()
            return

        self.sessionhandler.data_in(self, **kwargs)

    def send_text(self, *args, **kwargs):
        """
        Send text data. This will pre-process the text for
        color-replacement, conversion to html etc.

        Args:
            text (str): Text to send.

        Keyword args:
            options (dict): Options-dict with the following keys understood:
                - raw (bool): No parsing at all (leave ansi-to-html markers unparsed).
                - nocolor (bool): Clean out all color.
                - screenreader (bool): Use Screenreader mode.
                - send_prompt (bool): Send a prompt with parsed html

        """
        if args:
            args = list(args)
            text = args[0]
            if text is None:
                return
        else:
            return
        # just to be sure
        text = to_str(text)

        flags = self.protocol_flags

        options = kwargs.pop("options", {})
        raw = options.get("raw", flags.get("RAW", False))
        client_raw = options.get("client_raw", False)
        nocolor = options.get("nocolor", flags.get("NOCOLOR", False))
        screenreader = options.get("screenreader", flags.get("SCREENREADER", False))
        prompt = options.get("send_prompt", False)

        if screenreader:
            # screenreader mode cleans up output
            text = parse_ansi(text, strip_ansi=True, xterm256=False, mxp=False)
            text = _RE_SCREENREADER_REGEX.sub("", text)
        cmd = "prompt" if prompt else "text"
        if raw:
            if client_raw:
                args[0] = text
            else:
                args[0] = html.escape(text)  # escape html!
        else:
            args[0] = parse_html(text, strip_ansi=nocolor)

        # send to client on required form [cmdname, args, kwargs]
        self.sendLine(json.dumps([cmd, args, kwargs]))

    def send_prompt(self, *args, **kwargs):
        kwargs["options"].update({"send_prompt": True})
        self.send_text(*args, **kwargs)

    def send_default(self, cmdname, *args, **kwargs):
        """
        Data Evennia -> User.

        Args:
            cmdname (str): The first argument will always be the oob cmd name.
            *args (any): Remaining args will be arguments for `cmd`.

        Keyword args:
            options (dict): These are ignored for oob commands. Use command
                arguments (which can hold dicts) to send instructions to the
                client instead.

        """
        if not cmdname == "options":
            self.sendLine(json.dumps([cmdname, args, kwargs]))<|MERGE_RESOLUTION|>--- conflicted
+++ resolved
@@ -38,11 +38,7 @@
 #   called when the browser is navigating away from the page
 GOING_AWAY = WebSocketServerProtocol.CLOSE_STATUS_CODE_GOING_AWAY
 
-<<<<<<< HEAD
 _BASE_SESSION_CLASS = class_from_module(settings.BASE_SESSION_CLASS)
-=======
-STATE_CLOSING = WebSocketServerProtocol.STATE_CLOSING
->>>>>>> a3b1a98b
 
 
 class WebSocketClient(WebSocketServerProtocol, _BASE_SESSION_CLASS):
@@ -259,8 +255,6 @@
                 return
         else:
             return
-        # just to be sure
-        text = to_str(text)
 
         flags = self.protocol_flags
 
