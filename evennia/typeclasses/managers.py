"""
This implements the common managers that are used by the
abstract models in dbobjects.py (and which are thus shared by
all Attributes and TypedObjects).

"""
import shlex

from django.db.models import Count, ExpressionWrapper, F, FloatField, Q
from django.db.models.functions import Cast
from evennia.typeclasses.attributes import Attribute
from evennia.typeclasses.tags import Tag
from evennia.utils import idmapper
from evennia.utils.utils import class_from_module, make_iter, variable_from_module

__all__ = ("TypedObjectManager",)
_GA = object.__getattribute__
_Tag = None


# Managers


class TypedObjectManager(idmapper.manager.SharedMemoryManager):
    """
    Common ObjectManager for all dbobjects.

    """

    # common methods for all typed managers. These are used
    # in other methods. Returns querysets.

    # Attribute manager methods
    def get_attribute(
        self, key=None, category=None, value=None, strvalue=None, obj=None, attrtype=None, **kwargs
    ):
        """
        Return Attribute objects by key, by category, by value, by strvalue, by
        object (it is stored on) or with a combination of those criteria.

        Args:
            key (str, optional): The attribute's key to search for
            category (str, optional): The category of the attribute(s) to search for.
            value (str, optional): The attribute value to search for.
                Note that this is not a very efficient operation since it
                will query for a pickled entity. Mutually exclusive to
                `strvalue`.
            strvalue (str, optional): The str-value to search for.
                Most Attributes will not have strvalue set. This is
                mutually exclusive to the `value` keyword and will take
                precedence if given.
            obj (Object, optional): On which object the Attribute to
                search for is.
            attrype (str, optional): An attribute-type to search for.
                By default this is either `None` (normal Attributes) or
                `"nick"`.
            **kwargs (any): Currently unused. Reserved for future use.

        Returns:
            list: The matching Attributes.

        """
        dbmodel = self.model.__dbclass__.__name__.lower()
        query = [("attribute__db_attrtype", attrtype), ("attribute__db_model", dbmodel)]
        if obj:
            query.append(("%s__id" % self.model.__dbclass__.__name__.lower(), obj.id))
        if key:
            query.append(("attribute__db_key", key))
        if category:
            query.append(("attribute__db_category", category))
        if strvalue:
            query.append(("attribute__db_strvalue", strvalue))
        if value:
            # no reason to make strvalue/value mutually exclusive at this level
            query.append(("attribute__db_value", value))
        return Attribute.objects.filter(
            pk__in=self.model.db_attributes.through.objects.filter(**dict(query)).values_list(
                "attribute_id", flat=True
            )
        )

    def get_nick(self, key=None, category=None, value=None, strvalue=None, obj=None):
        """
        Get a nick, in parallel to `get_attribute`.

        Args:
            key (str, optional): The nicks's key to search for
            category (str, optional): The category of the nicks(s) to search for.
            value (str, optional): The attribute value to search for. Note that this
                is not a very efficient operation since it will query for a pickled
                entity. Mutually exclusive to `strvalue`.
            strvalue (str, optional): The str-value to search for. Most Attributes
                will not have strvalue set. This is mutually exclusive to the `value`
                keyword and will take precedence if given.
            obj (Object, optional): On which object the Attribute to search for is.

        Returns:
            nicks (list): The matching Nicks.

        """
        return self.get_attribute(
            key=key, category=category, value=value, strvalue=strvalue, obj=obj
        )

    def get_by_attribute(
        self, key=None, category=None, value=None, strvalue=None, attrtype=None, **kwargs
    ):
        """
        Return objects having attributes with the given key, category,
        value, strvalue or combination of those criteria.

        Args:
            key (str, optional): The attribute's key to search for
            category (str, optional): The category of the attribute
                to search for.
            value (str, optional): The attribute value to search for.
                Note that this is not a very efficient operation since it
                will query for a pickled entity. Mutually exclusive to
                `strvalue`.
            strvalue (str, optional): The str-value to search for.
                Most Attributes will not have strvalue set. This is
                mutually exclusive to the `value` keyword and will take
                precedence if given.
            attrype (str, optional): An attribute-type to search for.
                By default this is either `None` (normal Attributes) or
                `"nick"`.
            kwargs (any): Currently unused. Reserved for future use.

        Returns:
            obj (list): Objects having the matching Attributes.

        """
        dbmodel = self.model.__dbclass__.__name__.lower()
        query = [
            ("db_attributes__db_attrtype", attrtype),
            ("db_attributes__db_model", dbmodel),
        ]
        if key:
            query.append(("db_attributes__db_key", key))
        if category:
            query.append(("db_attributes__db_category", category))
        if strvalue:
            query.append(("db_attributes__db_strvalue", strvalue))
        elif value:
            # strvalue and value are mutually exclusive
            query.append(("db_attributes__db_value", value))
        return self.filter(**dict(query))

    def get_by_nick(self, key=None, nick=None, category="inputline"):
        """
        Get object based on its key or nick.

        Args:
            key (str, optional): The attribute's key to search for
            nick (str, optional): The nickname to search for
            category (str, optional): The category of the nick
                to search for.

        Returns:
            obj (list): Objects having the matching Nicks.

        """
        return self.get_by_attribute(key=key, category=category, strvalue=nick, attrtype="nick")

    # Tag manager methods

    def get_tag(self, key=None, category=None, obj=None, tagtype=None, global_search=False):
        """
        Return Tag objects by key, by category, by object (it is
        stored on) or with a combination of those criteria.

        Args:
            key (str, optional): The Tag's key to search for
            category (str, optional): The Tag of the attribute(s)
                to search for.
            obj (Object, optional): On which object the Tag to
                search for is.
            tagtype (str, optional): One of `None` (normal tags),
                "alias" or "permission"
            global_search (bool, optional): Include all possible tags,
                not just tags on this object

        Returns:
            tag (list): The matching Tags.

        """
        global _Tag
        if not _Tag:
            from evennia.typeclasses.models import Tag as _Tag
        dbmodel = self.model.__dbclass__.__name__.lower()
        if global_search:
            # search all tags using the Tag model
            query = [("db_tagtype", tagtype), ("db_model", dbmodel)]
            if obj:
                query.append(("id", obj.id))
            if key:
                query.append(("db_key", key))
            if category:
                query.append(("db_category", category))
            return _Tag.objects.filter(**dict(query))
        else:
            # search only among tags stored on on this model
            query = [("tag__db_tagtype", tagtype), ("tag__db_model", dbmodel)]
            if obj:
                query.append(("%s__id" % self.model.__name__.lower(), obj.id))
            if key:
                query.append(("tag__db_key", key))
            if category:
                query.append(("tag__db_category", category))
            return Tag.objects.filter(
                pk__in=self.model.db_tags.through.objects.filter(**dict(query)).values_list(
                    "tag_id", flat=True
                )
            )

    def get_permission(self, key=None, category=None, obj=None):
        """
        Get a permission from the database.

        Args:
            key (str, optional): The permission's identifier.
            category (str, optional): The permission's category.
            obj (object, optional): The object on which this Tag is set.

        Returns:
            permission (list): Permission objects.

        """
        return self.get_tag(key=key, category=category, obj=obj, tagtype="permission")

    def get_alias(self, key=None, category=None, obj=None):
        """
        Get an alias from the database.

        Args:
            key (str, optional): The permission's identifier.
            category (str, optional): The permission's category.
            obj (object, optional): The object on which this Tag is set.

        Returns:
            alias (list): Alias objects.

        """
        return self.get_tag(key=key, category=category, obj=obj, tagtype="alias")

    def get_by_tag(self, key=None, category=None, tagtype=None, **kwargs):
        """
        Return objects having tags with a given key or category or combination of the two.
        Also accepts multiple tags/category/tagtype

        Args:
            key (str or list, optional): Tag key or list of keys. Not case sensitive.
            category (str or list, optional): Tag category. Not case sensitive.
                If `key` is a list, a single category can either apply to all
                keys in that list or this must be a list matching the `key`
                list element by element. If no `key` is given, all objects with
                tags of this category are returned.
            tagtype (str, optional): 'type' of Tag, by default
                this is either `None` (a normal Tag), `alias` or
                `permission`. This always apply to all queried tags.

        Keyword Args:
            match (str): "all" (default) or "any"; determines whether the
                target object must be tagged with ALL of the provided
                tags/categories or ANY single one. ANY will perform a weighted
                sort, so objects with more tag matches will outrank those with
                fewer tag matches.

        Returns:
            objects (list): Objects with matching tag.

        Raises:
            IndexError: If `key` and `category` are both lists and `category` is shorter
                than `key`.

        """
        if not (key or category):
            return []

        global _Tag
        if not _Tag:
            from evennia.typeclasses.models import Tag as _Tag

        anymatch = "any" == kwargs.get("match", "all").lower().strip()

        keys = make_iter(key) if key else []
        categories = make_iter(category) if category else []
        n_keys = len(keys)
        n_categories = len(categories)
        unique_categories = set(categories)
        n_unique_categories = len(unique_categories)

        dbmodel = self.model.__dbclass__.__name__.lower()
        query = (
            self.filter(db_tags__db_tagtype__iexact=tagtype, db_tags__db_model__iexact=dbmodel)
            .distinct()
            .order_by("id")
        )

        if n_keys > 0:
            # keys and/or categories given
            if n_categories == 0:
                categories = [None for _ in range(n_keys)]
            elif n_categories == 1 and n_keys > 1:
                cat = categories[0]
                categories = [cat for _ in range(n_keys)]
            elif 1 < n_categories < n_keys:
                raise IndexError(
                    "get_by_tag needs a single category or a list of categories "
                    "the same length as the list of tags."
                )
            clauses = Q()
            for ikey, key in enumerate(keys):
                # ANY mode; must match any one of the given tags/categories
                clauses |= Q(db_key__iexact=key, db_category__iexact=categories[ikey])
        else:
            # only one or more categories given
            clauses = Q()
            # ANY mode; must match any one of them
            for category in unique_categories:
                clauses |= Q(db_category__iexact=category)

        tags = _Tag.objects.filter(clauses)
        query = query.filter(db_tags__in=tags).annotate(
            matches=Count("db_tags__pk", filter=Q(db_tags__in=tags), distinct=True)
        )

        if anymatch:
            # ANY: Match any single tag, ordered by weight
            query = query.order_by("-matches")
        else:
            # Default ALL: Match all of the tags and optionally more
            n_req_tags = n_keys if n_keys > 0 else n_unique_categories
            query = query.filter(matches__gte=n_req_tags)

        return query

    def get_by_permission(self, key=None, category=None):
        """
        Return objects having permissions with a given key or category or
        combination of the two.

        Args:
            key (str, optional): Permissions key. Not case sensitive.
            category (str, optional): Permission category. Not case sensitive.
        Returns:
            objects (list): Objects with matching permission.
        """
        return self.get_by_tag(key=key, category=category, tagtype="permission")

    def get_by_alias(self, key=None, category=None):
        """
        Return objects having aliases with a given key or category or
        combination of the two.

        Args:
            key (str, optional): Alias key. Not case sensitive.
            category (str, optional): Alias category. Not case sensitive.
        Returns:
            objects (list): Objects with matching alias.
        """
        return self.get_by_tag(key=key, category=category, tagtype="alias")

    def create_tag(self, key=None, category=None, data=None, tagtype=None):
        """
        Create a new Tag of the base type associated with this
        object.  This makes sure to create case-insensitive tags.
        If the exact same tag configuration (key+category+tagtype+dbmodel)
        exists on the model, a new tag will not be created, but an old
        one returned.


        Args:
            key (str, optional): Tag key. Not case sensitive.
            category (str, optional): Tag category. Not case sensitive.
            data (str, optional): Extra information about the tag.
            tagtype (str or None, optional): 'type' of Tag, by default
                this is either `None` (a normal Tag), `alias` or
                `permission`.
        Notes:
            The `data` field is not part of the uniqueness of the tag:
            Setting `data` on an existing tag will overwrite the old
            data field. It is intended only as a way to carry
            information about the tag (like a help text), not to carry
            any information about the tagged objects themselves.

        """
        data = str(data) if data is not None else None
        # try to get old tag

        dbmodel = self.model.__dbclass__.__name__.lower()
        tag = self.get_tag(key=key, category=category, tagtype=tagtype, global_search=True)
        if tag and data is not None:
            # get tag from list returned by get_tag
            tag = tag[0]
            # overload data on tag
            tag.db_data = data
            tag.save()
        elif not tag:
            # create a new tag
            global _Tag
            if not _Tag:
                from evennia.typeclasses.models import Tag as _Tag
            tag = _Tag.objects.create(
                db_key=key.strip().lower() if key is not None else None,
                db_category=category.strip().lower() if category and key is not None else None,
                db_data=data,
                db_model=dbmodel,
                db_tagtype=tagtype.strip().lower() if tagtype is not None else None,
            )
            tag.save()
        return make_iter(tag)[0]

    def dbref(self, dbref, reqhash=True):
        """
        Determing if input is a valid dbref.

        Args:
            dbref (str or int): A possible dbref.
            reqhash (bool, optional): If the "#" is required for this
                to be considered a valid hash.

        Returns:
            dbref (int or None): The integer part of the dbref.

        Notes:
            Valid forms of dbref (database reference number) are
            either a string '#N' or an integer N.

        """
        if reqhash and not (isinstance(dbref, str) and dbref.startswith("#")):
            return None
        if isinstance(dbref, str):
            dbref = dbref.lstrip("#")
        try:
            if int(dbref) < 0:
                return None
        except Exception:
            return None
        return dbref

    def get_id(self, dbref):
        """
        Find object with given dbref.

        Args:
            dbref (str or int): The id to search for.

        Returns:
            object (TypedObject): The matched object.

        """
        dbref = self.dbref(dbref, reqhash=False)
        try:
            return self.get(id=dbref)
        except self.model.DoesNotExist:
            pass
        return None

    def dbref_search(self, dbref):
        """
        Alias to get_id.

        Args:
            dbref (str or int): The id to search for.

        Returns:
            Queryset: Queryset with 0 or 1 match.

        """
        dbref = self.dbref(dbref, reqhash=False)
        if dbref:
            return self.filter(id=dbref)
        return self.none()

    def get_dbref_range(self, min_dbref=None, max_dbref=None):
        """
        Get objects within a certain range of dbrefs.

        Args:
            min_dbref (int): Start of dbref range.
            max_dbref (int): End of dbref range (inclusive)

        Returns:
            objects (list): TypedObjects with dbrefs within
                the given dbref ranges.

        """
        retval = super().all()
        if min_dbref is not None:
            retval = retval.filter(id__gte=self.dbref(min_dbref, reqhash=False))
        if max_dbref is not None:
            retval = retval.filter(id__lte=self.dbref(max_dbref, reqhash=False))
        return retval

    def get_typeclass_totals(self, *args, **kwargs) -> object:
        """
        Returns a queryset of typeclass composition statistics.

        Returns:
            qs (Queryset): A queryset of dicts containing the typeclass (name),
                the count of objects with that typeclass and a float representing
                the percentage of objects associated with the typeclass.

        """
        return (
            self.values("db_typeclass_path")
            .distinct()
            .annotate(
                # Get count of how many objects for each typeclass exist
                count=Count("db_typeclass_path")
            )
            .annotate(
                # Rename db_typeclass_path field to something more human
                typeclass=F("db_typeclass_path"),
                # Calculate this class' percentage of total composition
                percent=ExpressionWrapper(
                    ((F("count") / float(self.count())) * 100.0),
                    output_field=FloatField(),
                ),
            )
            .values("typeclass", "count", "percent")
        )

    def object_totals(self):
        """
        Get info about database statistics.

        Returns:
            census (dict): A dictionary `{typeclass_path: number, ...}` with
                all the typeclasses active in-game as well as the number
                of such objects defined (i.e. the number of database
                object having that typeclass set on themselves).

        """
        stats = self.get_typeclass_totals().order_by("typeclass")
        return {x.get("typeclass"): x.get("count") for x in stats}

    def typeclass_search(self, typeclass, include_children=False, include_parents=False):
        """
<<<<<<< HEAD
        Searches through all objects returning those which has a certain typeclass.
=======
        Searches through all objects returning those which are of the
        specified typeclass.
>>>>>>> ab5987c8

        Args:
            typeclass (str or class): A typeclass class or a python path to a typeclass.
            include_children (bool, optional): Return objects with
                given typeclass *and* all children inheriting from this
                typeclass. Mutually exclusive to `include_parents`.
            include_parents (bool, optional): Return objects with
                given typeclass *and* all parents to this typeclass.
                Mutually exclusive to `include_children`.

        Returns:
            objects (list): The objects found with the given typeclasses.

        """
        if not callable(typeclass):
            typeclass = class_from_module(typeclass)

        if include_children:
            query = typeclass.objects.all_family()
        else:
            query = typeclass.objects.all()

        if include_parents:
            parents = typeclass.__mro__
            if parents:
                parent_queries = []
                for parent in (parent for parent in parents if hasattr(parent, "path")):
                    parent_queries.append(super().filter(db_typeclass_path__exact=parent.path))
                query = query.union(*parent_queries)

        return query


class TypeclassManager(TypedObjectManager):
    """
    Manager for the typeclasses. The main purpose of this manager is
    to limit database queries to the given typeclass despite all
    typeclasses technically being defined in the same core database
    model.

    """

    # object-manager methods
    def smart_search(self, query):
        """
        Search by supplying a string with optional extra search criteria to aid the query.

        Args:
            query (str): A search criteria that accepts extra search criteria on the following
            forms:

                [key|alias|#dbref...]
                [tag==<tagstr>[:category]...]
                [attr==<key>:<value>:category...]

            All three can be combined in the same query, separated by spaces.

        Returns:
            matches (queryset): A queryset result matching all queries exactly. If wanting to use
                spaces or ==, != in tags or attributes, enclose them in quotes.

        Example:
            house = smart_search("key=foo alias=bar tag=house:building tag=magic attr=color:red")

        Note:
            The flexibility of this method is limited by the input line format. Tag/attribute
            matching only works for matching primitives.  For even more complex queries, such as
            'in' operations or object field matching, use the full django query language.

        """
        # shlex splits by spaces unless escaped by quotes
        querysplit = shlex.split(query)
        queries, plustags, plusattrs, negtags, negattrs = [], [], [], [], []
        for ipart, part in enumerate(querysplit):
            key, rest = part, ""
            if ":" in part:
                key, rest = part.split(":", 1)
            # tags are on the form tag or tag:category
            if key.startswith("tag=="):
                plustags.append((key[5:], rest))
                continue
            elif key.startswith("tag!="):
                negtags.append((key[5:], rest))
                continue
            # attrs are on the form attr:value or attr:value:category
            elif rest:
                value, category = rest, ""
                if ":" in rest:
                    value, category = rest.split(":", 1)
                if key.startswith("attr=="):
                    plusattrs.append((key[7:], value, category))
                    continue
                elif key.startswith("attr!="):
                    negattrs.append((key[7:], value, category))
                    continue
            # if we get here, we are entering a key search criterion which
            # we assume is one word.
            queries.append(part)
        # build query from components
        query = " ".join(queries)
        # TODO

    def get(self, *args, **kwargs):
        """
        Overload the standard get. This will limit itself to only
        return the current typeclass.

        Args:
            args (any): These are passed on as arguments to the default
                django get method.
        Keyword Args:
            kwargs (any): These are passed on as normal arguments
                to the default django get method
        Returns:
            object (object): The object found.

        Raises:
            ObjectNotFound: The exact name of this exception depends
                on the model base used.

        """
        kwargs.update({"db_typeclass_path": self.model.path})
        return super().get(**kwargs)

    def filter(self, *args, **kwargs):
        """
        Overload of the standard filter function. This filter will
        limit itself to only the current typeclass.

        Args:
            args (any): These are passed on as arguments to the default
                django filter method.
        Keyword Args:
            kwargs (any): These are passed on as normal arguments
                to the default django filter method.
        Returns:
            objects (queryset): The objects found.

        """
        kwargs.update({"db_typeclass_path": self.model.path})
        return super().filter(*args, **kwargs)

    def all(self):
        """
        Overload method to return all matches, filtering for typeclass.

        Returns:
            objects (queryset): The objects found.

        """
        return super().all().filter(db_typeclass_path=self.model.path)

    def first(self):
        """
        Overload method to return first match, filtering for typeclass.

        Returns:
            object (object): The object found.

        Raises:
            ObjectNotFound: The exact name of this exception depends
                on the model base used.

        """
        return super().filter(db_typeclass_path=self.model.path).first()

    def last(self):
        """
        Overload method to return last match, filtering for typeclass.

        Returns:
            object (object): The object found.

        Raises:
            ObjectNotFound: The exact name of this exception depends
                on the model base used.

        """
        return super().filter(db_typeclass_path=self.model.path).last()

    def count(self):
        """
        Overload method to return number of matches, filtering for typeclass.

        Returns:
            integer : Number of objects found.

        """
        return super().filter(db_typeclass_path=self.model.path).count()

    def annotate(self, *args, **kwargs):
        """
        Overload annotate method to filter on typeclass before annotating.
        Args:
            *args (any): Positional arguments passed along to queryset annotate method.
            **kwargs (any): Keyword arguments passed along to queryset annotate method.

        Returns:
            Annotated queryset.
        """
        return super().filter(db_typeclass_path=self.model.path).annotate(*args, **kwargs)

    def values(self, *args, **kwargs):
        """
        Overload values method to filter on typeclass first.
        Args:
            *args (any): Positional arguments passed along to values method.
            **kwargs (any): Keyword arguments passed along to values method.

        Returns:
            Queryset of values dictionaries, just filtered by typeclass first.
        """
        return super().filter(db_typeclass_path=self.model.path).values(*args, **kwargs)

    def values_list(self, *args, **kwargs):
        """
        Overload values method to filter on typeclass first.
        Args:
            *args (any): Positional arguments passed along to values_list method.
            **kwargs (any): Keyword arguments passed along to values_list method.

        Returns:
            Queryset of value_list tuples, just filtered by typeclass first.
        """
        return super().filter(db_typeclass_path=self.model.path).values_list(*args, **kwargs)

    def _get_subclasses(self, cls):
        """
        Recursively get all subclasses to a class.

        Args:
            cls (classoject): A class to get subclasses from.
        """
        all_subclasses = cls.__subclasses__()
        for subclass in all_subclasses:
            all_subclasses.extend(self._get_subclasses(subclass))
        return all_subclasses

    def get_family(self, *args, **kwargs):
        """
        Variation of get that not only returns the current typeclass
        but also all subclasses of that typeclass.

        Keyword Args:
            kwargs (any): These are passed on as normal arguments
                to the default django get method.
        Returns:
            objects (list): The objects found.

        Raises:
            ObjectNotFound: The exact name of this exception depends
                on the model base used.

        """
        paths = [self.model.path] + [
            "%s.%s" % (cls.__module__, cls.__name__) for cls in self._get_subclasses(self.model)
        ]
        kwargs.update({"db_typeclass_path__in": paths})
        return super().get(*args, **kwargs)

    def filter_family(self, *args, **kwargs):
        """
        Variation of filter that allows results both from typeclass
        and from subclasses of typeclass

        Args:
            args (any): These are passed on as arguments to the default
                django filter method.
        Keyword Args:
            kwargs (any): These are passed on as normal arguments
                to the default django filter method.
        Returns:
            objects (list): The objects found.

        """
        # query, including all subclasses
        paths = [self.model.path] + [
            "%s.%s" % (cls.__module__, cls.__name__) for cls in self._get_subclasses(self.model)
        ]
        kwargs.update({"db_typeclass_path__in": paths})
        return super().filter(*args, **kwargs)

    def all_family(self):
        """
        Return all matches, allowing matches from all subclasses of
        the typeclass.

        Returns:
            objects (list): The objects found.

        """
        paths = [self.model.path] + [
            "%s.%s" % (cls.__module__, cls.__name__) for cls in self._get_subclasses(self.model)
        ]
        return super().all().filter(db_typeclass_path__in=paths)<|MERGE_RESOLUTION|>--- conflicted
+++ resolved
@@ -538,12 +538,8 @@
 
     def typeclass_search(self, typeclass, include_children=False, include_parents=False):
         """
-<<<<<<< HEAD
-        Searches through all objects returning those which has a certain typeclass.
-=======
         Searches through all objects returning those which are of the
         specified typeclass.
->>>>>>> ab5987c8
 
         Args:
             typeclass (str or class): A typeclass class or a python path to a typeclass.
