"""
The help command. The basic idea is that help texts for commands
are best written by those that write the commands - the admins. So
command-help is all auto-loaded and searched from the current command
set. The normal, database-tied help system is used for collaborative
creation of other help topics such as RP help or game-world aides.
"""

from django.conf import settings
from collections import defaultdict
from evennia.utils.utils import fill, dedent
from evennia.commands.command import Command
from evennia.help.models import HelpEntry
from evennia.utils import create, evmore
from evennia.utils.ansi import ANSIString
from evennia.utils.eveditor import EvEditor
from evennia.utils.utils import (
    string_suggestions,
    class_from_module,
    inherits_from,
    format_grid,
)

COMMAND_DEFAULT_CLASS = class_from_module(settings.COMMAND_DEFAULT_CLASS)
HELP_MORE = settings.HELP_MORE
CMD_IGNORE_PREFIXES = settings.CMD_IGNORE_PREFIXES

# limit symbol import for API
__all__ = ("CmdHelp", "CmdSetHelp")
_DEFAULT_WIDTH = settings.CLIENT_DEFAULT_WIDTH
_SEP = "|C" + "-" * _DEFAULT_WIDTH + "|n"

_LUNR = None
_LUNR_EXCEPTION = None


class HelpCategory:
    def __init__(self, key):
        self.key = key

    @property
    def search_index_entry(self):
        return {
            "key": str(self),
            "aliases": "",
            "category": self.key,
            "tags": "",
            "text": "",
        }

    def __str__(self):
        return f"Category: {self.key}"

    def __eq__(self, other):
        return str(self).lower() == str(other).lower()

    def __hash__(self):
        return id(self)


def help_search_with_index(query, candidate_entries, suggestion_maxnum=5):
    """
    Lunr-powered fast index search and suggestion wrapper
    """
    global _LUNR, _LUNR_EXCEPTION
    if not _LUNR:
        # we have to delay-load lunr because it messes with logging if it's imported
        # before twisted's logging has been set up
        from lunr import lunr as _LUNR
        from lunr.exceptions import QueryParseError as _LUNR_EXCEPTION

    indx = [cnd.search_index_entry for cnd in candidate_entries]
    mapping = {indx[ix]["key"]: cand for ix, cand in enumerate(candidate_entries)}

    search_index = _LUNR(
        ref="key",
        fields=[
            {"field_name": "key", "boost": 10},
            {"field_name": "aliases", "boost": 9},
            {"field_name": "category", "boost": 8},
            {"field_name": "tags", "boost": 5},
            {"field_name": "text", "boost": 1},
        ],
        documents=indx,
    )
    try:
        matches = search_index.search(query)[:suggestion_maxnum]
    except _LUNR_EXCEPTION:
        # this is a user-input problem
        matches = []

    # matches (objs), suggestions (strs)
    return (
        [mapping[match["ref"]] for match in matches],
        [str(match["ref"]) for match in matches],  # + f" (score {match['score']})")   # good debug
    )


class CmdHelp(Command):
    """
    View help or a list of topics

    Usage:
      help <topic or command>
      help list
      help all

    This will search for help on commands and other
    topics related to the game.
    """

    key = "help"
    aliases = ["?"]
    locks = "cmd:all()"
    arg_regex = r"\s|$"

    # this is a special cmdhandler flag that makes the cmdhandler also pack
    # the current cmdset with the call to self.func().
    return_cmdset = True

    # Help messages are wrapped in an EvMore call (unless using the webclient
    # with separate help popups) If you want to avoid this, simply add
    # 'HELP_MORE = False' in your settings/conf/settings.py
    help_more = HELP_MORE

    # suggestion cutoff, between 0 and 1 (1 => perfect match)
    suggestion_cutoff = 0.6

    # number of suggestions (set to 0 to remove suggestions from help)
    suggestion_maxnum = 5

    def msg_help(self, text):
        """
        messages text to the caller, adding an extra oob argument to indicate
        that this is a help command result and could be rendered in a separate
        help window
        """
        if type(self).help_more:
            usemore = True

            if self.session and self.session.protocol_key in ("websocket", "ajax/comet",):
                try:
                    options = self.account.db._saved_webclient_options
                    if options and options["helppopup"]:
                        usemore = False
                except KeyError:
                    pass

            if usemore:
                evmore.msg(self.caller, text, session=self.session)
                return

        self.msg(text=(text, {"type": "help"}))

    @staticmethod
    def format_help_entry(title, help_text, aliases=None, suggested=None):
        """
        This visually formats the help entry.
        This method can be overriden to customize the way a help
        entry is displayed.

        Args:
            title (str): the title of the help entry.
            help_text (str): the text of the help entry.
            aliases (list of str or None): the list of aliases.
            suggested (list of str or None): suggested reading.

        Returns the formatted string, ready to be sent.

        """
        string = _SEP + "\n"
        if title:
            string += "|CHelp for |w%s|n" % title
        if aliases:
            string += " |C(aliases: %s|C)|n" % ("|C,|n ".join("|w%s|n" % ali for ali in aliases))
        if help_text:
            string += "\n%s" % dedent(help_text.rstrip())
        if suggested:
            string += "\n\n|CSuggested:|n "
            string += "%s" % fill("|C,|n ".join("|w%s|n" % sug for sug in suggested))
        string.strip()
        string += "\n" + _SEP
        return string

    def format_help_list(self, hdict_cmds, hdict_db):
        """
        Output a category-ordered list. The input are the
        pre-loaded help files for commands and database-helpfiles
        respectively.  You can override this method to return a
        custom display of the list of commands and topics.
        """
        category_clr = "|w"
        topic_clr = "|G"
        width = self.client_width()
        grid = []
        verbatim_elements = []
        for category in sorted(set(list(hdict_cmds.keys()) + list(hdict_db.keys()))):

            category_str = f"-- {category.title()} "
            grid.append(
                ANSIString(
                    category_clr + category_str + "-" * (width - len(category_str)) + topic_clr
                )
            )
            verbatim_elements.append(len(grid) - 1)

            entries = sorted(set(hdict_cmds.get(category, []) + hdict_db.get(category, [])))
            grid.extend(entries)

        gridrows = format_grid(grid, width, sep="  ", verbatim_elements=verbatim_elements)
        gridrows = ANSIString("\n").join(gridrows)
        return gridrows

    def check_show_help(self, cmd, caller):
        """
        Helper method. If this return True, the given cmd
        auto-help will be viewable in the help listing.
        Override this to easily select what is shown to
        the account. Note that only commands available
        in the caller's merged cmdset are available.

        Args:
            cmd (Command): Command class from the merged cmdset
            caller (Character, Account or Session): The current caller
                executing the help command.

        """
        # return only those with auto_help set and passing the cmd: lock
        return cmd.auto_help and cmd.access(caller)

    def should_list_cmd(self, cmd, caller):
        """
        Should the specified command appear in the help table?

        This method only checks whether a specified command should
        appear in the table of topics/commands.  The command can be
        used by the caller (see the 'check_show_help' method) and
        the command will still be available, for instance, if a
        character type 'help name of the command'.  However, if
        you return False, the specified command will not appear in
        the table.  This is sometimes useful to "hide" commands in
        the table, but still access them through the help system.

        Args:
            cmd: the command to be tested.
            caller: the caller of the help system.

        Return:
            True: the command should appear in the table.
            False: the command shouldn't appear in the table.

        """
        return True

    def parse(self):
        """
        input is a string containing the command or topic to match.
        """
        self.original_args = self.args.strip()
        self.args = self.args.strip().lower()

    def func(self):
        """
        Run the dynamic help entry creator.
        """
        query, cmdset = self.args, self.cmdset
        caller = self.caller

        suggestion_cutoff = self.suggestion_cutoff
        suggestion_maxnum = self.suggestion_maxnum

        if not query:
            query = "all"

        # removing doublets in cmdset, caused by cmdhandler
        # having to allow doublet commands to manage exits etc.
        cmdset.make_unique(caller)

        # retrieve all available commands and database topics
        all_cmds = [cmd for cmd in cmdset if self.check_show_help(cmd, caller)]
        all_topics = [
            topic for topic in HelpEntry.objects.all() if topic.access(caller, "view", default=True)
        ]
        all_categories = list(
            set(
                [HelpCategory(cmd.help_category) for cmd in all_cmds]
                + [HelpCategory(topic.help_category) for topic in all_topics]
            )
        )

        if query in ("list", "all"):
            # we want to list all available help entries, grouped by category
            hdict_cmd = defaultdict(list)
            hdict_topic = defaultdict(list)
            # create the dictionaries {category:[topic, topic ...]} required by format_help_list
            # Filter commands that should be reached by the help
            # system, but not be displayed in the table, or be displayed differently.
            for cmd in all_cmds:
                if self.should_list_cmd(cmd, caller):
                    key = (cmd.auto_help_display_key
                           if hasattr(cmd, "auto_help_display_key") else cmd.key)
                    hdict_cmd[cmd.help_category].append(key)
            [hdict_topic[topic.help_category].append(topic.key) for topic in all_topics]
            # report back
            self.msg_help(self.format_help_list(hdict_cmd, hdict_topic))
            return

        # Try to access a particular help entry or category
        entries = [cmd for cmd in all_cmds if cmd] + list(HelpEntry.objects.all()) + all_categories

<<<<<<< HEAD
        for match_query in [f"{query}~1", f"{query}*"]:
            # We first do an exact word-match followed by a start-by query
=======
        # build vocabulary of suggestions and rate them by string similarity.
        suggestions = None
        if suggestion_maxnum > 0:
            vocabulary = (
                [cmd.key for cmd in all_cmds if cmd]
                + [topic.key for topic in all_topics]
                + all_categories
            )
            [vocabulary.extend(cmd.aliases) for cmd in all_cmds]
            suggestions = [
                sugg
                for sugg in string_suggestions(
                    query, set(vocabulary), cutoff=suggestion_cutoff, maxnum=suggestion_maxnum
                )
                if sugg != query
            ]
            if not suggestions:
                suggestions = [
                    sugg for sugg in vocabulary if sugg != query and sugg.startswith(query)
                ]

        # try an exact command auto-help match
        match = [cmd for cmd in all_cmds if cmd == query]

        if not match:
            # try an inexact match with prefixes stripped from query and cmds
            _query = query[1:] if query[0] in CMD_IGNORE_PREFIXES else query

            match = [
                cmd
                for cmd in all_cmds
                for m in cmd._matchset
                if m == _query or m[0] in CMD_IGNORE_PREFIXES and m[1:] == _query
            ]

        if len(match) == 1:
            cmd = match[0]
            key = cmd.auto_help_display_key if hasattr(cmd, "auto_help_display_key") else cmd.key
            formatted = self.format_help_entry(
                key,
                cmd.get_help(caller, cmdset),
                aliases=cmd.aliases,
                suggested=suggestions,
            )
            self.msg_help(formatted)
            return
>>>>>>> 367db031

            matches, suggestions = help_search_with_index(
                match_query, entries, suggestion_maxnum=self.suggestion_maxnum
            )

<<<<<<< HEAD
            if matches:
                match = matches[0]
                if isinstance(match, HelpCategory):
                    formatted = self.format_help_list(
                        {
                            match.key: [
                                cmd.key
                                for cmd in all_cmds
                                if match.key.lower() == cmd.help_category
                            ]
                        },
                        {
                            match.key: [
                                topic.key
                                for topic in all_topics
                                if match.key.lower() == topic.help_category
                            ]
                        },
                    )
                elif inherits_from(match, "evennia.commands.command.Command"):
                    formatted = self.format_help_entry(
                        match.key,
                        match.get_help(caller, cmdset),
                        aliases=match.aliases,
                        suggested=suggestions[1:],
                    )
                else:
                    formatted = self.format_help_entry(
                        match.key,
                        match.entrytext,
                        aliases=match.aliases.all(),
                        suggested=suggestions[1:],
                    )

                self.msg_help(formatted)
                return
=======
        # try to see if a category name was entered
        if query in all_categories:
            self.msg_help(
                self.format_help_list({
                    query: [
                        cmd.auto_help_display_key if hasattr(cmd, "auto_help_display_key") else cmd.key
                        for cmd in all_cmds if cmd.help_category == query]},
                    {query: [topic.key for topic in all_topics if topic.help_category == query]},
                )
            )
            return
>>>>>>> 367db031

        # no exact matches found. Just give suggestions.
        self.msg(
            self.format_help_entry(
                "", f"No help entry found for '{query}'", None, suggested=suggestions
            ),
            options={"type": "help"},
        )


def _loadhelp(caller):
    entry = caller.db._editing_help
    if entry:
        return entry.entrytext
    else:
        return ""


def _savehelp(caller, buffer):
    entry = caller.db._editing_help
    caller.msg("Saved help entry.")
    if entry:
        entry.entrytext = buffer


def _quithelp(caller):
    caller.msg("Closing the editor.")
    del caller.db._editing_help


class CmdSetHelp(COMMAND_DEFAULT_CLASS):
    """
    Edit the help database.

    Usage:
      help[/switches] <topic>[[;alias;alias][,category[,locks]] [= <text>]

    Switches:
      edit - open a line editor to edit the topic's help text.
      replace - overwrite existing help topic.
      append - add text to the end of existing topic with a newline between.
      extend - as append, but don't add a newline.
      delete - remove help topic.

    Examples:
      sethelp throw = This throws something at ...
      sethelp/append pickpocketing,Thievery = This steals ...
      sethelp/replace pickpocketing, ,attr(is_thief) = This steals ...
      sethelp/edit thievery

    This command manipulates the help database. A help entry can be created,
    appended/merged to and deleted. If you don't assign a category, the
    "General" category will be used. If no lockstring is specified, default
    is to let everyone read the help file.

    """

    key = "sethelp"
    switch_options = ("edit", "replace", "append", "extend", "delete")
    locks = "cmd:perm(Helper)"
    help_category = "Building"

    def func(self):
        """Implement the function"""

        switches = self.switches
        lhslist = self.lhslist

        if not self.args:
            self.msg(
                "Usage: sethelp[/switches] <topic>[;alias;alias][,category[,locks,..] = <text>"
            )
            return

        nlist = len(lhslist)
        topicstr = lhslist[0] if nlist > 0 else ""
        if not topicstr:
            self.msg("You have to define a topic!")
            return
        topicstrlist = topicstr.split(";")
        topicstr, aliases = (
            topicstrlist[0],
            topicstrlist[1:] if len(topicstr) > 1 else [],
        )
        aliastxt = ("(aliases: %s)" % ", ".join(aliases)) if aliases else ""
        old_entry = None

        # check if we have an old entry with the same name
        try:
            for querystr in topicstrlist:
                old_entry = HelpEntry.objects.find_topicmatch(querystr)  # also search by alias
                if old_entry:
                    old_entry = list(old_entry)[0]
                    break
            category = lhslist[1] if nlist > 1 else old_entry.help_category
            lockstring = ",".join(lhslist[2:]) if nlist > 2 else old_entry.locks.get()
        except Exception:
            old_entry = None
            category = lhslist[1] if nlist > 1 else "General"
            lockstring = ",".join(lhslist[2:]) if nlist > 2 else "view:all()"
        category = category.lower()

        if "edit" in switches:
            # open the line editor to edit the helptext. No = is needed.
            if old_entry:
                topicstr = old_entry.key
                if self.rhs:
                    # we assume append here.
                    old_entry.entrytext += "\n%s" % self.rhs
                helpentry = old_entry
            else:
                helpentry = create.create_help_entry(
                    topicstr, self.rhs, category=category, locks=lockstring, aliases=aliases,
                )
            self.caller.db._editing_help = helpentry

            EvEditor(
                self.caller,
                loadfunc=_loadhelp,
                savefunc=_savehelp,
                quitfunc=_quithelp,
                key="topic {}".format(topicstr),
                persistent=True,
            )
            return

        if "append" in switches or "merge" in switches or "extend" in switches:
            # merge/append operations
            if not old_entry:
                self.msg("Could not find topic '%s'. You must give an exact name." % topicstr)
                return
            if not self.rhs:
                self.msg("You must supply text to append/merge.")
                return
            if "merge" in switches:
                old_entry.entrytext += " " + self.rhs
            else:
                old_entry.entrytext += "\n%s" % self.rhs
            old_entry.aliases.add(aliases)
            self.msg("Entry updated:\n%s%s" % (old_entry.entrytext, aliastxt))
            return
        if "delete" in switches or "del" in switches:
            # delete the help entry
            if not old_entry:
                self.msg("Could not find topic '%s'%s." % (topicstr, aliastxt))
                return
            old_entry.delete()
            self.msg("Deleted help entry '%s'%s." % (topicstr, aliastxt))
            return

        # at this point it means we want to add a new help entry.
        if not self.rhs:
            self.msg("You must supply a help text to add.")
            return
        if old_entry:
            if "replace" in switches:
                # overwrite old entry
                old_entry.key = topicstr
                old_entry.entrytext = self.rhs
                old_entry.help_category = category
                old_entry.locks.clear()
                old_entry.locks.add(lockstring)
                old_entry.aliases.add(aliases)
                old_entry.save()
                self.msg("Overwrote the old topic '%s'%s." % (topicstr, aliastxt))
            else:
                self.msg(
                    "Topic '%s'%s already exists. Use /replace to overwrite "
                    "or /append or /merge to add text to it." % (topicstr, aliastxt)
                )
        else:
            # no old entry. Create a new one.
            new_entry = create.create_help_entry(
                topicstr, self.rhs, category=category, locks=lockstring, aliases=aliases
            )
            if new_entry:
                self.msg("Topic '%s'%s was successfully created." % (topicstr, aliastxt))
                if "edit" in switches:
                    # open the line editor to edit the helptext
                    self.caller.db._editing_help = new_entry
                    EvEditor(
                        self.caller,
                        loadfunc=_loadhelp,
                        savefunc=_savehelp,
                        quitfunc=_quithelp,
                        key="topic {}".format(new_entry.key),
                        persistent=True,
                    )
                    return
            else:
                self.msg(
                    "Error when creating topic '%s'%s! Contact an admin." % (topicstr, aliastxt)
                )<|MERGE_RESOLUTION|>--- conflicted
+++ resolved
@@ -308,63 +308,12 @@
         # Try to access a particular help entry or category
         entries = [cmd for cmd in all_cmds if cmd] + list(HelpEntry.objects.all()) + all_categories
 
-<<<<<<< HEAD
         for match_query in [f"{query}~1", f"{query}*"]:
             # We first do an exact word-match followed by a start-by query
-=======
-        # build vocabulary of suggestions and rate them by string similarity.
-        suggestions = None
-        if suggestion_maxnum > 0:
-            vocabulary = (
-                [cmd.key for cmd in all_cmds if cmd]
-                + [topic.key for topic in all_topics]
-                + all_categories
-            )
-            [vocabulary.extend(cmd.aliases) for cmd in all_cmds]
-            suggestions = [
-                sugg
-                for sugg in string_suggestions(
-                    query, set(vocabulary), cutoff=suggestion_cutoff, maxnum=suggestion_maxnum
-                )
-                if sugg != query
-            ]
-            if not suggestions:
-                suggestions = [
-                    sugg for sugg in vocabulary if sugg != query and sugg.startswith(query)
-                ]
-
-        # try an exact command auto-help match
-        match = [cmd for cmd in all_cmds if cmd == query]
-
-        if not match:
-            # try an inexact match with prefixes stripped from query and cmds
-            _query = query[1:] if query[0] in CMD_IGNORE_PREFIXES else query
-
-            match = [
-                cmd
-                for cmd in all_cmds
-                for m in cmd._matchset
-                if m == _query or m[0] in CMD_IGNORE_PREFIXES and m[1:] == _query
-            ]
-
-        if len(match) == 1:
-            cmd = match[0]
-            key = cmd.auto_help_display_key if hasattr(cmd, "auto_help_display_key") else cmd.key
-            formatted = self.format_help_entry(
-                key,
-                cmd.get_help(caller, cmdset),
-                aliases=cmd.aliases,
-                suggested=suggestions,
-            )
-            self.msg_help(formatted)
-            return
->>>>>>> 367db031
-
             matches, suggestions = help_search_with_index(
                 match_query, entries, suggestion_maxnum=self.suggestion_maxnum
             )
 
-<<<<<<< HEAD
             if matches:
                 match = matches[0]
                 if isinstance(match, HelpCategory):
@@ -401,19 +350,6 @@
 
                 self.msg_help(formatted)
                 return
-=======
-        # try to see if a category name was entered
-        if query in all_categories:
-            self.msg_help(
-                self.format_help_list({
-                    query: [
-                        cmd.auto_help_display_key if hasattr(cmd, "auto_help_display_key") else cmd.key
-                        for cmd in all_cmds if cmd.help_category == query]},
-                    {query: [topic.key for topic in all_topics if topic.help_category == query]},
-                )
-            )
-            return
->>>>>>> 367db031
 
         # no exact matches found. Just give suggestions.
         self.msg(
