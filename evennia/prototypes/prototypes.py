--- conflicted
+++ resolved
@@ -565,17 +565,8 @@
             eventual object #dbrefs in the output from the protfunc.
 
     """
-<<<<<<< HEAD
     if not isinstance(value, str):
-        try:
-            value = value.dbref
-        except AttributeError:
-            pass
-        value = to_str(value)
-=======
-    if not isinstance(value, basestring):
         return value
->>>>>>> 7fc74f3d
 
     available_functions = PROT_FUNCS if available_functions is None else available_functions
 
