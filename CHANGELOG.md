# Changelog

## Evennia 1.0 (2019-) (develop branch, WIP)

- new `drop:holds()` lock default to limit dropping nonsensical things. Access check
  defaults to True for backwards-compatibility in 0.9, will be False in 1.0
- Added content_types indexing to DefaultObject's ContentsHandler.
- REST API allows you external access to db objects through HTTP requests (Tehom)
- `Object.normalize_name` and `.validate_name` added to (by default) enforce latinify
  on character name and avoid potential exploits using clever Unicode chars (trhr)
<<<<<<< HEAD
- New `utils.format_grid` for easily displaying long lists of items in a block.
- Using `lunr` search indexing for better `help` matching and suggestions. Also improve
  the main help command's default listing output.

=======
- Added content_types indexing to DefaultObject's ContentsHandler.
>>>>>>> 04ac0a57

### Already in master
- `is_typeclass(obj (Object), exact (bool))` now defaults to exact=False
- `py` command now reroutes stdout to output results in-game client. `py`
without arguments starts a full interactive Python console.
- Webclient default to a single input pane instead of two. Now defaults to no help-popup.
- Webclient fix of prompt display
- Webclient multimedia support for relaying images, video and sounds via
  `.msg(image=URL)`, `.msg(video=URL)`
  and `.msg(audio=URL)`
- Add Spanish translation (fermuch)
- Expand `GLOBAL_SCRIPTS` container to always start scripts and to include all
  global scripts regardless of how they were created.
- Change settings to always use lists instead of tuples, to make mutable
  settings easier to add to. (#1912)
- Make new `CHANNEL_MUDINFO` setting for specifying the mudinfo channel
- Make `CHANNEL_CONNECTINFO` take full channel definition
- Make `DEFAULT_CHANNELS` list auto-create channels missing at reload
- Webclient `ANSI->HTML` parser updated. Webclient line width changed from 1.6em to 1.1em
  to better make ANSI graphics look the same as for third-party clients
- `AttributeHandler.get(return_list=True)` will return `[]` if there are no
  Attributes instead of `[None]`.
- Remove `pillow` requirement (install especially if using imagefield)
- Add Simplified Korean translation (aceamro)
- Show warning on `start -l` if settings contains values unsafe for production.
- Make code auto-formatted with Black.
- Make default `set` command able to edit nested structures (PR by Aaron McMillan)
- Allow running Evennia test suite from core repo with `make test`.
- Return `store_key` from `TickerHandler.add` and add `store_key` as a kwarg to
  the `TickerHandler.remove` method. This makes it easier to manage tickers.
- EvMore auto-justify now defaults to False since this works better with all types
  of texts (such as tables). New `justify` bool. Old `justify_kwargs` remains
  but is now only used to pass extra kwargs into the justify function.
- EvMore `text` argument can now also be a list or a queryset. Querysets will be 
  sliced to only return the required data per page. EvMore takes a new kwarg 
  `page_formatter` which will be called for each page. This allows to customize 
  the display of queryset data, build a new EvTable per page etc. 
- Improve performance of `find` and `objects` commands on large data sets (strikaco)
- New `CHANNEL_HANDLER_CLASS` setting allows for replacing the ChannelHandler entirely.
- Made `py` interactive mode support regular quit() and more verbose.
- Made `Account.options.get` accept `default=None` kwarg to mimic other uses of get. Set
  the new `raise_exception` boolean if ranting to raise KeyError on a missing key.
- Moved behavior of unmodified `Command` and `MuxCommand` `.func()` to new
  `.get_command_info()` method for easier overloading and access. (Volund)
- Removed unused `CYCLE_LOGFILES` setting. Added `SERVER_LOG_DAY_ROTATION`
  and `SERVER_LOG_MAX_SIZE` (and equivalent for PORTAL) to control log rotation.
- Addded `inside_rec` lockfunc - if room is locked, the normal `inside()` lockfunc will 
  fail e.g. for your inventory objs (since their loc is you), whereas this will pass.
- RPSystem contrib's CmdRecog will now list all recogs if no arg is given. Also multiple
  bugfixes.
- Remove `dummy@example.com` as a default account email when unset, a string is no longer 
  required by Django.
- Fixes to `spawn`, make updating an existing prototype/object work better. Add `/raw` switch
  to `spawn` command to extract the raw prototype dict for manual editing.


## Evennia 0.9 (2018-2019)

### Distribution

- New requirement: Python 3.7 (py2.7 support removed)
- Django 2.1
- Twisted 19.2.1
- Autobahn websockets (removed old tmwx)
- Docker image updated

### Commands

- Remove `@`-prefix from all default commands (prefixes still work, optional)
- Removed default `@delaccount` command, incorporating as `@account/delete` instead. Added confirmation
  question.
- Add new `@force` command to have another object perform a command.
- Add the Portal uptime to the `@time` command.
- Make the `@link` command first make a local search before a global search.
- Have the default Unloggedin-look command look for optional `connection_screen()` callable in
  `mygame/server/conf/connection_screen.py`. This allows for more flexible welcome screens
  that are calculated on the fly.
- `@py` command now defaults to escaping html tags in its output when viewing in the webclient.
  Use new `/clientraw` switch to get old behavior (issue #1369).
- Shorter and more informative, dynamic, listing of on-command vars if not
  setting func() in child command class.
- New Command helper methods
  - `.client_width()` returns client width of the session running the command.
  - `.styled_table(*args, **kwargs)` returns a formatted evtable styled by user's options
  - `.style_header(*args, **kwargs)` creates styled header entry
  - `.style_separator(*args, **kwargs)`      "             separator
  - `.style_footer(*args, **kwargs)`         "             footer

### Web

- Change webclient from old txws version to use more supported/feature-rich Autobahn websocket library

#### Evennia game index

- Made Evennia game index client a part of core - now configured from settings file (old configs
  need to be moved)
- The `evennia connections` command starts a wizard that helps you connect your game to the game index.
- The game index now accepts games with no public telnet/webclient info (for early prototypes).

#### New golden-layout based Webclient UI (@friarzen)
- Features
  - Much slicker behavior and more professional look
  - Allows tabbing as well as click and drag of panes in any grid position
  - Renaming tabs, assignments of data tags and output types are simple per-pane menus now
  - Any number of input panes, with separate histories
  - Button UI (disabled in JS by default)

#### Web/Django standard initiative (@strikaco)
- Features
  - Adds a series of web-based forms and generic class-based views
    - Accounts
      - Register - Enhances registration; allows optional collection of email address
      - Form - Adds a generic Django form for creating Accounts from the web
    - Characters
      - Create - Authenticated users can create new characters from the website (requires associated form)
      - Detail - Authenticated and authorized users can view select details about characters
      - List - Authenticated and authorized users can browse a list of all characters
      - Manage - Authenticated users can edit or delete owned characters from the web
      - Form - Adds a generic Django form for creating characters from the web
    - Channels
      - Detail - Authorized users can view channel logs from the web
      - List - Authorized users can browse a list of all channels
    - Help Entries
      - Detail - Authorized users can view help entries from the web
      - List - Authorized users can browse a list of all help entries from the web
  - Navbar changes
    - Characters - Link to character list
    - Channels - Link to channel list
    - Help - Link to help entry list
    - Puppeting
      - Users can puppet their own characters within the context of the website
    - Dropdown
      - Link to create characters
      - Link to manage characters
      - Link to quick-select puppets
      - Link to password change workflow
- Functions
  - Updates Bootstrap to v4 stable
  - Enables use of Django Messages framework to communicate with users in browser
  - Implements webclient/website `_shared_login` functionality as Django middleware
  - 'account' and 'puppet' are added to all request contexts for authenticated users
  - Adds unit tests for all web views
- Cosmetic
  - Prettifies Django 'forgot password' workflow (requires SMTP to actually function)
  - Prettifies Django 'change password' workflow
- Bugfixes
  - Fixes bug on login page where error messages were not being displayed
  - Remove strvalue field from admin; it made no sense to have here, being an optimization field
    for internal use.

### Prototypes

- `evennia.prototypes.save_prototype` now takes the prototype as a normal
  argument (`prototype`) instead of having to give it as `**prototype`.
- `evennia.prototypes.search_prototype` has a new kwarg `require_single=False` that
  raises a KeyError exception if query gave 0 or >1 results.
- `evennia.prototypes.spawner` can now spawn by passing a `prototype_key`

### Typeclasses

- Add new methods on all typeclasses, useful specifically for object handling from the website/admin:
  + `web_get_admin_url()`: Returns the path to the object detail page in the Admin backend.
  + `web_get_create_url()`: Returns the path to the typeclass' creation page on the website, if implemented.
  + `web_get_absolute_url()`: Returns the path to the object's detail page on the website, if implemented.
  + `web_get_update_url()`: Returns the path to the object's update page on the website, if implemented.
  + `web_get_delete_url()`: Returns the path to the object's delete page on the website, if implemented.
- All typeclasses have new helper class method `create`, which encompasses useful functionality
  that used to be embedded for example in the respective `@create` or `@connect` commands.
- DefaultAccount now has new class methods implementing many things that used to be in unloggedin
  commands (these can now be customized on the class instead):
  + `is_banned()`: Checks if a given username or IP is banned.
  + `get_username_validators`: Return list of validators for username validation (see
    `settings.AUTH_USERNAME_VALIDATORS`)
  + `authenticate`: Method to check given username/password.
  + `normalize_username`: Normalizes names so (for Unicode environments) users cannot mimic existing usernames by replacing select characters with visually-similar Unicode chars.
  + `validate_username`: Mechanism for validating a username based on predefined Django validators.
  + `validate_password`: Mechanism for validating a password based on predefined Django validators.
  + `set_password`: Apply password to account, using validation checks.
- `AttributeHandler.remove` and `TagHandler.remove` can now be used to delete by-category. If neither
     key nor category is given, they now work the same as .clear().

### Protocols

- Support for `Grapevine` MUD-chat network ("channels" supported)

### Server

- Convert ServerConf model to store its values as a Picklefield (same as
    Attributes) instead of using a custom solution.
- OOB: Add support for MSDP LIST, REPORT, UNREPORT commands (re-mapped to `msdp_list`,
  `msdp_report`, `msdp_unreport`, inlinefuncs)
- Added `evennia.ANSIString` to flat API.
- Server/Portal log files now cycle to names on the form `server_.log_19_03_08_` instead of `server.log___19.3.8`, retaining
  unix file sorting order.
- Django signals fire for important events: Puppet/Unpuppet, Object create/rename, Login,
  Logout, Login fail Disconnect, Account create/rename

### Settings

- `GLOBAL_SCRIPTS` - dict defining typeclasses of global scripts to store on the new
  `evennia.GLOBAL_SCRIPTS` container. These will auto-start when Evennia start and will always
  exist.
- `OPTIONS_ACCOUNTS_DEFAULT` - option dict with option defaults and Option classes
- `OPTION_CLASS_MODULES` - classes representing an on-Account Option, on special form
- `VALIDATOR_FUNC_MODULES` - (general) text validator functions, for verifying an input
  is on a specific form.

### Utils

- `evennia` launcher now fully handles all django-admin commands, like running tests in parallel.
- `evennia.utils.create.account` now also takes `tags` and `attrs` keywords.
- `evennia.utils.interactive` decorator can now allow you to use yield(secs) to pause operation
  in any function, not just in Command.func. Likewise, response = yield(question) will work
  if the decorated function has an argument or kwarg `caller`.
- Added many more unit tests.
- Swap argument order of `evennia.set_trace` to `set_trace(term_size=(140, 40), debugger='auto')`
  since the size is more likely to be changed on the command line.
- `utils.to_str(text, session=None)` now acts as the old `utils.to_unicode` (which was removed).
  This converts to the str() type (not to a byte-string as in Evennia 0.8), trying different
  encodings. This function will also force-convert any object passed to it into a string (so
  `force_string` flag was removed and assumed always set).
- `utils.to_bytes(text, session=None)` replaces the old `utils.to_str()` functionality and converts
  str to bytes.
- `evennia.MONITOR_HANDLER.all` now takes keyword argument `obj` to only retrieve monitors from that specific
  Object (rather than all monitors in the entire handler).
- Support adding `\f` in command doc strings to force where EvMore puts page breaks.
- Validation Functions now added with standard API to homogenize user input validation.
- Option Classes added to make storing user-options easier and smoother.
- `evennia.VALIDATOR_CONTAINER` and `evennia.OPTION_CONTAINER` added to load these.

### Contribs

- Evscaperoom - a full puzzle engine for making multiplayer escape rooms in Evennia. Used to make
  the entry for the MUD-Coder's Guild's 2019 Game Jam with the theme "One Room", where it ranked #1.
- Evennia game-index client no longer a contrib - moved into server core and configured with new
  setting `GAME_INDEX_ENABLED`.
- The `extended_room` contrib saw some backwards-incompatible refactoring:
  + All commands now begin with `CmdExtendedRoom`. So before it was `CmdExtendedLook`, now
     it's `CmdExtendedRoomLook` etc.
  + The `detail` command was broken out of the `desc` command and is now a new, stand-alone command
     `CmdExtendedRoomDetail`.  This was done to make things easier to extend and to mimic how the detail
     command works in the tutorial-world.
  + The `detail` command now also supports deleting details (like the tutorial-world version).
  + The new `ExtendedRoomCmdSet` includes all the extended-room commands and is now the recommended way
     to install the extended-room contrib.
- Reworked `menu_login` contrib to use latest EvMenu standards. Now also supports guest logins.
- Mail contrib was refactored to have optional Command classes `CmdMail` for OOC+IC mail (added
    to the CharacterCmdSet and `CmdMailCharacter` for IC-only mailing between chars (added to CharacterCmdSet)

### Translations

- Simplified chinese, courtesy of user MaxAlex.


## Evennia 0.8 (2018)

### Requirements

- Up requirements to Django 1.11.x, Twisted 18 and pillow 5.2.0
- Add `inflect` dependency for automatic pluralization of object names.

### Server/Portal

- Removed `evennia_runner`, completely refactor `evennia_launcher.py` (the 'evennia' program)
  with different functionality).
- Both Portal/Server are now stand-alone processes (easy to run as daemon)
- Made Portal the AMP Server for starting/restarting the Server (the AMP client)
- Dynamic logging now happens using `evennia -l` rather than by interactive mode.
- Made AMP secure against erroneous HTTP requests on the wrong port (return error messages).
- The `evennia istart` option will start/switch the Server in foreground (interactive) mode, where it logs
  to terminal and can be stopped with Ctrl-C. Using `evennia reload`, or reloading in-game, will
  return Server to normal daemon operation.
- For validating passwords, use safe Django password-validation backend instead of custom Evennia one.
- Alias `evennia restart` to mean the same as `evennia reload`.

### Prototype changes

- New OLC started from `olc` command for loading/saving/manipulating prototypes in a menu.
- Moved evennia/utils/spawner.py into the new evennia/prototypes/ along with all new
  functionality around prototypes.
- A new form of prototype - database-stored prototypes, editable from in-game, was added. The old,
  module-created prototypes remain as read-only prototypes.
- All prototypes must have a key `prototype_key` identifying the prototype in listings. This is
  checked to be server-unique. Prototypes created in a module will use the global variable name they
  are assigned to if no `prototype_key` is given.
- Prototype field `prototype` was renamed to `prototype_parent` to avoid mixing terms.
- All prototypes must either have `typeclass` or `prototype_parent` defined. If using
  `prototype_parent`, `typeclass` must be defined somewhere in the inheritance chain. This is a
  change from Evennia 0.7 which allowed 'mixin' prototypes without `typeclass`/`prototype_key`. To
  make a mixin now, give it a default typeclass, like `evennia.objects.objects.DefaultObject`  and just
  override in the child as needed.
- Spawning an object using a prototype will automatically assign a new tag to it, named the same as
  the `prototype_key` and with the category `from_prototype`.
- The spawn command was extended to accept a full prototype on one line.
- The spawn command got the /save switch to save the defined prototype and its key
- The command spawn/menu will now start an OLC (OnLine Creation) menu to load/save/edit/spawn prototypes.

### EvMenu

- Added `EvMenu.helptext_formatter(helptext)`  to allow custom formatting of per-node help.
- Added `evennia.utils.evmenu.list_node` decorator for turning an EvMenu node into a multi-page listing.
- A `goto` option callable returning None (rather than the name of the next node) will now rerun the
  current node instead of failing.
- Better error handling of in-node syntax errors.
- Improve dedent of default text/helptext formatter. Right-strip whitespace.
- Add `debug` option when creating menu - this turns off persistence and makes the `menudebug`
  command available for examining the current menu state.


### Webclient

- Webclient now uses a plugin system to inject new components from the html file.
- Split-windows - divide input field into any number of horizontal/vertical panes and
  assign different types of server messages to them.
- Lots of cleanup and bug fixes.
- Hot buttons plugin (friarzen) (disabled by default).

### Locks

- New function `evennia.locks.lockhandler.check_lockstring`. This allows for checking an object
  against an arbitrary lockstring without needing the lock to be stored on an object first.
- New function `evennia.locks.lockhandler.validate_lockstring` allows for stand-alone validation
  of a lockstring.
- New function `evennia.locks.lockhandler.get_all_lockfuncs` gives a dict {"name": lockfunc} for
  all available lock funcs. This is useful for dynamic listings.


### Utils

- Added new `columnize` function for easily splitting text into multiple columns. At this point it
  is not working too well with ansi-colored text however.
- Extend the `dedent` function with a new `baseline_index` kwarg. This allows to force all lines to
  the indentation given by the given line regardless of if other lines were already a 0 indentation.
  This removes a problem with the original `textwrap.dedent` which will only dedent to the least
  indented part of a text.
- Added `exit_cmd` to EvMore pager, to allow for calling a command (e.g. 'look') when leaving the pager.
- `get_all_typeclasses` will return  dict `{"path": typeclass, ...}` for all typeclasses available
  in the system. This is used by the new `@typeclass/list` subcommand (useful for builders etc).
- `evennia.utils.dbserialize.deserialize(obj)` is a new helper function to *completely* disconnect
  a mutable recovered from an Attribute from the database. This will convert all nested `_Saver*`
  classes to their plain-Python counterparts.

### General

- Start structuring the `CHANGELOG` to list features in more detail.
- Docker image `evennia/evennia:develop` is now auto-built, tracking the develop branch.
- Inflection and grouping of multiple objects in default room (an box, three boxes)
- `evennia.set_trace()` is now a shortcut for launching pdb/pudb on a line in the Evennia event loop.
- Removed the enforcing of `MAX_NR_CHARACTERS=1` for `MULTISESSION_MODE` `0` and `1` by default.
- Add `evennia.utils.logger.log_sec` for logging security-related messages (marked SS in log).

### Contribs

- `Auditing` (Johnny): Log and filter server input/output for security purposes
- `Build Menu` (vincent-lg): New @edit command to edit object properties in a menu.
- `Field Fill` (Tim Ashley Jenkins): Wraps EvMenu for creating submittable forms.
- `Health Bar` (Tim Ashley Jenkins): Easily create colorful bars/meters.
- `Tree select` (Fluttersprite): Wrap EvMenu to create a common type of menu from a string.
- `Turnbattle suite` (Tim Ashley Jenkins)- the old `turnbattle.py` was moved into its own
  `turnbattle/` package and reworked with many different flavors of combat systems:
 - `tb_basic` - The basic turnbattle system, with initiative/turn order attack/defense/damage.
 - `tb_equip` - Adds weapon and armor, wielding, accuracy modifiers.
 - `tb_items` - Extends `tb_equip` with item use with conditions/status effects.
 - `tb_magic` - Extends `tb_equip` with spellcasting.
 - `tb_range` - Adds system for abstract positioning and movement.
 - The `extended_room` contrib saw some backwards-incompatible refactoring:
   - All commands now begin with `CmdExtendedRoom`. So before it was `CmdExtendedLook`, now
     it's `CmdExtendedRoomLook` etc.
   - The `detail` command was broken out of the `desc` command and is now a new, stand-alone command
     `CmdExtendedRoomDetail`.  This was done to make things easier to extend and to mimic how the detail
     command works in the tutorial-world.
   - The `detail` command now also supports deleting details (like the tutorial-world version).
   - The new `ExtendedRoomCmdSet` includes all the extended-room commands and is now the recommended way
     to install the extended-room contrib.
- Updates and some cleanup of existing contribs.


### Internationalization

- Polish translation by user ogotai

# Overviews

## Sept 2017:
Release of Evennia 0.7; upgrade to Django 1.11, change 'Player' to
'Account', rework the website template and a slew of other updates.
Info on what changed and how to migrate is found here:
https://groups.google.com/forum/#!msg/evennia/0JYYNGY-NfE/cDFaIwmPBAAJ

## Feb 2017:
New devel branch created, to lead up to Evennia 0.7.

## Dec 2016:
Lots of bugfixes and considerable uptick in contributors. Unittest coverage
and PEP8 adoption and refactoring.

## May 2016:
Evennia 0.6 with completely reworked Out-of-band system, making
the message path completely flexible and built around input/outputfuncs.
A completely new webclient, split into the evennia.js library and a
gui library, making it easier to customize.

## Feb 2016:
Added the new EvMenu and EvMore utilities, updated EvEdit and cleaned up
a lot of the batchcommand functionality. Started work on new Devel branch.

## Sept 2015:
Evennia 0.5. Merged devel branch, full library format implemented.

## Feb 2015:
Development currently in devel/ branch. Moved typeclasses to use
django's proxy functionality. Changed the Evennia folder layout to a
library format with a stand-alone launcher, in preparation for making
an 'evennia' pypy package and using versioning. The version we will
merge with will likely be 0.5. There is also work with an expanded
testing structure and the use of threading for saves. We also now
use Travis for automatic build checking.

## Sept 2014:
Updated to Django 1.7+ which means South dependency was dropped and
minimum Python version upped to 2.7. MULTISESSION_MODE=3 was added
and the web customization system was overhauled using the latest
functionality of django. Otherwise, mostly bug-fixes and
implementation of various smaller feature requests as we got used
to github. Many new users have appeared.

## Jan 2014:
Moved Evennia project from Google Code to github.com/evennia/evennia.

## Nov 2013:
Moved the internal webserver into the Server and added support for
out-of-band protocols (MSDP initially). This large development push
also meant fixes and cleanups of the way attributes were handled.
Tags were added, along with proper handlers for permissions, nicks
and aliases.

## May 2013:
Made players able to control more than one Character at the same
time, through the MULTISESSION_MODE=2 addition. This lead to a lot
of internal changes for the server.

## Oct 2012:
Changed Evennia from the Modified Artistic 1.0 license to the more
standard and permissive BSD license. Lots of updates and bug fixes as
more people start to use it in new ways. Lots of new caching and
speed-ups.

## March 2012:
Evennia's API has changed and simplified slightly in that the
base-modules where removed from game/gamesrc. Instead admins are
encouraged to explicitly create new modules under game/gamesrc/ when
they want to implement their game - gamesrc/ is empty by default
except for the example folders that contain template files to use for
this purpose. We also added the ev.py file, implementing a new, flat
API.  Work is ongoing to add support for mud-specific telnet
extensions, notably the MSDP and GMCP out-of-band extensions.  On the
community side, evennia's dev blog was started and linked on planet
Mud-dev aggregator.

## Nov 2011:
After creating several different proof-of-concept game systems (in
contrib and privately) as well testing lots of things to make sure the
implementation is basically sound, we are declaring Evennia out of
Alpha. This can mean as much or as little as you want, admittedly -
development is still heavy but the issue list is at an all-time low
and the server is slowly stabilizing as people try different things
with it. So Beta it is!

## Aug 2011:
Split Evennia into two processes: Portal and Server. After a lot of
work trying to get in-memory code-reloading to work, it's clear this
is not Python's forte - it's impossible to catch all exceptions,
especially in asynchronous code like this.  Trying to do so results in
hackish, flakey and unstable code. With the Portal-Server split, the
Server can simply be rebooted while players connected to the Portal
remain connected. The two communicates over twisted's AMP protocol.

## May 2011:
The new version of Evennia, originally hitting trunk in Aug2010, is
maturing. All commands from the pre-Aug version, including IRC/IMC2
support works again. An ajax web-client was added earlier in the year,
including moving Evennia to be its own webserver (no more need for
Apache or django-testserver). Contrib-folder added.

## Aug 2010:
Evennia-griatch-branch is ready for merging with trunk. This marks a
rather big change in the inner workings of the server, such as the
introduction of TypeClasses and Scripts (as compared to the old
ScriptParents and Events) but should hopefully bring everything
together into one consistent package as code development continues.

## May 2010:
Evennia is currently being heavily revised and cleaned from
the years of gradual piecemeal development. It is thus in a very
'Alpha' stage at the moment. This means that old code snippets
will not be backwards compatabile. Changes touch almost all
parts of Evennia's innards, from the way Objects are handled
to Events, Commands and Permissions.

## April 2010:
Griatch takes over Maintainership of the Evennia project from
the original creator Greg Taylor.

(Earlier revisions, with previous maintainer, go back to 2005)


# Contact, Support and Development

Make a post to the mailing list or chat us up on IRC. We also have a
bug tracker if you want to report bugs. Finally, if you are willing to
help with the code work, we much appreciate all help!  Visit either of
the following resources:

* Evennia Webpage
  http://evennia.com
* Evennia manual (wiki)
  https://github.com/evennia/evennia/wiki
* Evennia Code Page (See INSTALL text for installation)
  https://github.com/evennia/evennia
* Bug tracker
  https://github.com/evennia/evennia/issues
* IRC channel
  visit channel #evennia on irc.freenode.com
  or the webclient: http://tinyurl.com/evchat<|MERGE_RESOLUTION|>--- conflicted
+++ resolved
@@ -4,18 +4,13 @@
 
 - new `drop:holds()` lock default to limit dropping nonsensical things. Access check
   defaults to True for backwards-compatibility in 0.9, will be False in 1.0
-- Added content_types indexing to DefaultObject's ContentsHandler.
 - REST API allows you external access to db objects through HTTP requests (Tehom)
 - `Object.normalize_name` and `.validate_name` added to (by default) enforce latinify
   on character name and avoid potential exploits using clever Unicode chars (trhr)
-<<<<<<< HEAD
 - New `utils.format_grid` for easily displaying long lists of items in a block.
 - Using `lunr` search indexing for better `help` matching and suggestions. Also improve
   the main help command's default listing output.
-
-=======
-- Added content_types indexing to DefaultObject's ContentsHandler.
->>>>>>> 04ac0a57
+- Added `content_types` indexing to DefaultObject's ContentsHandler. (volund)
 
 ### Already in master
 - `is_typeclass(obj (Object), exact (bool))` now defaults to exact=False
